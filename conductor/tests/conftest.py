--- conflicted
+++ resolved
@@ -144,15 +144,6 @@
     # We have a total allowable number of snow bands of 5, with 100m spacing
     num_snow_bands = 5
     band_size = 100
-<<<<<<< HEAD
-    # Initially we have just 4 bands loaded for cell 0, and 3 for cell 1
-    expected_band_ids = {cell_ids[0]: [0, 1, 2, 3],
-                        cell_ids[1]: [1, 2, 3]}
-    expected_root_zone_parms = {'11': [0.10, 0.60, 0.20, 0.25, 1.70, 0.15], # 11
-                        '19': [0.1, 1.0, 0.1, 0.0, 0.1, 0.0], # 19
-                        '22': [0.1, 1.0, 0.1, 0.0, 0.1, 0.0]} # 22
-=======
->>>>>>> b8581ac6
 
     # Spatial DEM layout
     initial_dem_by_cells = { cell_ids[0]:                  
@@ -178,24 +169,6 @@
 
     initial_glacier_mask_by_cells = { cell_ids[0]: 
                                         np.array([[ 0, 0, 0, 0, 0, 0, 0, 0 ],
-<<<<<<< HEAD
-                                                [ 0, 1, 1, 1, 1, 1, 0, 0 ],
-                                                [ 0, 1, 1, 1, 1, 1, 0, 0 ],
-                                                [ 0, 1, 1, 0, 0, 1, 0, 0 ],
-                                                [ 0, 1, 1, 0, 0, 1, 0, 0 ],
-                                                [ 0, 0, 0, 0, 0, 0, 0, 0 ],
-                                                [ 0, 0, 0, 0, 0, 0, 0, 0 ],
-                                                [ 0, 0, 0, 0, 0, 0, 0, 0 ]]),
-                                    cell_ids[1]:
-                                        np.array([[ 0, 0, 1, 1, 0, 0, 0, 0 ],
-                                                [ 0, 0, 1, 1, 0, 0, 0, 0 ],
-                                                [ 0, 0, 0, 1, 1, 1, 0, 0 ],
-                                                [ 0, 0, 0, 1, 1, 1, 0, 0 ],
-                                                [ 0, 0, 0, 1, 1, 0, 0, 0 ],
-                                                [ 0, 0, 0, 0, 0, 0, 0, 0 ],
-                                                [ 0, 0, 0, 0, 0, 0, 0, 0 ],
-                                                [ 0, 0, 0, 0, 0, 0, 0, 0 ]])
-=======
                                                   [ 0, 1, 1, 1, 1, 1, 0, 0 ],
                                                   [ 0, 1, 1, 1, 1, 1, 0, 0 ],
                                                   [ 0, 1, 1, 0, 0, 1, 0, 0 ],
@@ -212,7 +185,6 @@
                                                   [ 0, 0, 0, 0, 0, 0, 0, 0 ],
                                                   [ 0, 0, 0, 0, 0, 0, 0, 0 ],
                                                   [ 0, 0, 0, 0, 0, 0, 0, 0 ]])
->>>>>>> b8581ac6
                                     }
 
     def build_padded_dem_aligned_map(array_1, array_2, padding_thickness):
@@ -306,10 +278,6 @@
                     2105, 2105, 2110, 2100],
                     ] }
 
-<<<<<<< HEAD
-    return cells, cell_ids, num_snow_bands, band_size, expected_band_ids, expected_root_zone_parms, \
-            cellid_map, surf_dem, glacier_mask, cell_band_pixel_elevations
-=======
     return cells, cell_ids, num_snow_bands, band_size, cellid_map, surf_dem, glacier_mask, \
         cell_band_pixel_elevations
 
@@ -351,5 +319,4 @@
     fname = resource_filename('conductor', 'tests/input/rgm_vic_map_toy_64px_auto.txt')
     cellid_map_from_file, elevation_map, cell_areas, nx, ny = get_rgm_pixel_mapping(fname)
 
-    return cellid_map_from_file, elevation_map, cell_areas, nx, ny
->>>>>>> b8581ac6
+    return cellid_map_from_file, elevation_map, cell_areas, nx, ny